--- conflicted
+++ resolved
@@ -1,4 +1,3 @@
-<<<<<<< HEAD
 //! Defines a [Change] struct used to represent a change to a repository.
 
 use std::fmt::{self, Debug, Display};
@@ -267,290 +266,4 @@
             } => SingleId::LineChild(file_id, line_id),
         }
     }
-}
-=======
-//! Defines a [Change] struct used to represent a change to a repository.
-
-use std::fmt::{self, Debug, Display};
-use std::ops::Deref;
-use std::str::FromStr;
-
-use base64::prelude::*;
-use borsh::{BorshDeserialize, BorshSerialize};
-use sha2::{Digest, Sha256};
-use solipr_stack::StackVec;
-use uuid::Uuid;
-
-use crate::registry::ContentHash;
-
-/// The hash of a change stored in the registry.
-#[derive(Clone, Copy, PartialEq, Eq, PartialOrd, Ord, Hash, BorshDeserialize, BorshSerialize)]
-pub struct ChangeHash([u8; 32]);
-
-impl Debug for ChangeHash {
-    #[expect(clippy::min_ident_chars, reason = "the trait is made that way")]
-    fn fmt(&self, f: &mut fmt::Formatter<'_>) -> fmt::Result {
-        f.debug_tuple("ChangeHash")
-            .field(&format_args!("{}", BASE64_URL_SAFE_NO_PAD.encode(self.0)))
-            .finish()
-    }
-}
-
-impl Display for ChangeHash {
-    #[expect(clippy::min_ident_chars, reason = "the trait is made that way")]
-    fn fmt(&self, f: &mut fmt::Formatter<'_>) -> fmt::Result {
-        write!(f, "change:{}", BASE64_URL_SAFE_NO_PAD.encode(self.0))
-    }
-}
-
-impl FromStr for ChangeHash {
-    type Err = base64::DecodeSliceError;
-
-    fn from_str(mut value: &str) -> Result<Self, Self::Err> {
-        value = value.trim();
-        value = value.strip_prefix("change:").unwrap_or(value);
-        let mut buffer = [0; 32];
-        BASE64_URL_SAFE_NO_PAD.decode_slice(value.as_bytes(), &mut buffer)?;
-        Ok(Self(buffer))
-    }
-}
-
-/// The identifier of a file.
-#[derive(
-    Debug, Clone, Copy, PartialEq, Eq, PartialOrd, Ord, Hash, BorshDeserialize, BorshSerialize,
-)]
-pub struct FileId(Uuid);
-
-impl Display for FileId {
-    #[expect(clippy::min_ident_chars, reason = "the trait is made that way")]
-    fn fmt(&self, f: &mut fmt::Formatter<'_>) -> fmt::Result {
-        write!(f, "file:{}", self.0)
-    }
-}
-
-impl FromStr for FileId {
-    type Err = uuid::Error;
-
-    fn from_str(mut value: &str) -> Result<Self, Self::Err> {
-        value = value.trim();
-        value = value.strip_prefix("file:").unwrap_or(value);
-        Ok(Self(Uuid::parse_str(value)?))
-    }
-}
-
-impl Deref for FileId {
-    type Target = Uuid;
-
-    fn deref(&self) -> &Self::Target {
-        &self.0
-    }
-}
-
-/// The identifier of a line in a file.
-#[derive(
-    Debug, Clone, Copy, PartialEq, Eq, PartialOrd, Ord, Hash, BorshDeserialize, BorshSerialize,
-)]
-pub struct LineId(Uuid);
-
-impl LineId {
-    /// The identifier of the first line in a file.
-    ///
-    /// This is line is not a real line, it is used to indicate the beginning of
-    /// the file.
-    pub const FIRST: Self = Self(Uuid::nil());
-
-    /// The identifier of the last line in a file.
-    ///
-    /// This is line is not a real line, it is used to indicate the end of the
-    /// file.
-    pub const LAST: Self = Self(Uuid::max());
-
-    /// The identifier of an unknown line in a file.
-    ///
-    /// This is the identifier used for each line read from a file before using
-    /// the diff algorithm to detect changes.
-    pub const UNKNOWN: Self = Self(Uuid::from_bytes([1; 16]));
-
-    /// Combine multiple lines into a unique identifier.
-    pub fn combine(lines: impl IntoIterator<Item = Self>) -> Uuid {
-        let mut result = Uuid::nil();
-        for line_id in lines {
-            result = Uuid::from_u128(result.as_u128() ^ line_id.0.as_u128());
-        }
-        result
-    }
-}
-
-impl Display for LineId {
-    #[expect(clippy::min_ident_chars, reason = "the trait is made that way")]
-    fn fmt(&self, f: &mut fmt::Formatter<'_>) -> fmt::Result {
-        write!(f, "line:{}", self.0)
-    }
-}
-
-impl FromStr for LineId {
-    type Err = uuid::Error;
-
-    fn from_str(mut value: &str) -> Result<Self, Self::Err> {
-        value = value.trim();
-        value = value.strip_prefix("line:").unwrap_or(value);
-        Ok(Self(Uuid::parse_str(value)?))
-    }
-}
-
-impl Deref for LineId {
-    type Target = Uuid;
-
-    fn deref(&self) -> &Self::Target {
-        &self.0
-    }
-}
-
-/// The identifier of the SVG modified by a [Change].
-///
-/// For more information, look at
-/// [the SVG documentation](https://github.com/solipr/solipr/blob/main/docs/svg.md).
-#[derive(
-    Debug, Clone, Copy, PartialEq, Eq, PartialOrd, Ord, Hash, BorshDeserialize, BorshSerialize,
-)]
-pub enum SingleId {
-    /// The [Change] updates the existence of a line.
-    LineExistence(FileId, LineId),
-
-    /// The [Change] updates the content of a line.
-    LineContent(FileId, LineId),
-
-    /// The [Change] updates the parent of a line.
-    LineChild(FileId, LineId),
-
-    /// The [Change] updates the child of a line.
-    LineParent(FileId, LineId),
-}
-
-/// A change that can be applied to a repository.
-#[derive(Debug, Clone, Copy, PartialEq, Eq, Hash, BorshDeserialize, BorshSerialize)]
-pub struct Change {
-    /// The changes replaced by this change.
-    ///
-    /// If there is more than 3 changes to be replaced, you should make one
-    /// change to replace the first 3 changes and then make another change
-    /// to replace the first created change with the rest.
-    pub replace: StackVec<ChangeHash, 3>,
-
-    /// The content of the change.
-    pub content: ChangeContent,
-}
-
-impl Change {
-    /// The SVG modified by this change.
-    ///
-    /// For more information, look at
-    /// [the SVG documentation](https://github.com/solipr/solipr/blob/main/docs/svg.md).
-    #[must_use]
-    pub const fn single_id(&self) -> SingleId {
-        self.content.single_id()
-    }
-
-    /// Returns the hash of this change.
-    #[must_use]
-    pub fn calculate_hash(&self) -> ChangeHash {
-        let mut hasher = Sha256::new();
-        #[expect(clippy::unused_result_ok, reason = "writing to hasher can't fail")]
-        borsh::to_writer(&mut hasher, self).ok();
-        ChangeHash(hasher.finalize().into())
-    }
-}
-
-/// The content of a [Change].
-///
-/// TODO: Add the changes to modify files.
-#[derive(Debug, Clone, Copy, PartialEq, Eq, Hash, BorshDeserialize, BorshSerialize)]
-pub enum ChangeContent {
-    /// Update the Existence of a line.
-    ///
-    /// This change alone cannot really remove the line, it only marks it as
-    /// removed. To be fully removed, the parent and child lines must be updated
-    /// with the [`ChangeContent::LineChild`] and [`ChangeContent::LineParent`]
-    /// changes respectively to make them stop being linked to the removed
-    /// line.
-    ///
-    /// For more information, look at
-    /// [the OVG documentation](https://github.com/solipr/solipr/blob/main/docs/ovg.md).
-    LineExistence {
-        /// The file modified by this change.
-        file_id: FileId,
-
-        /// The line modified by this change.
-        line_id: LineId,
-
-        /// The new existence of the line.
-        existence: bool,
-    },
-
-    /// Update the content of a line.
-    LineContent {
-        /// The file modified by this change.
-        file_id: FileId,
-
-        /// The line modified by this change.
-        line_id: LineId,
-
-        /// The new content of the line.
-        content: ContentHash,
-    },
-
-    /// Update the parent of a line.
-    ///
-    /// For more information, look at
-    /// [the OVG documentation](https://github.com/solipr/solipr/blob/main/docs/ovg.md).
-    LineParent {
-        /// The file in which the line parent is updated.
-        file_id: FileId,
-
-        /// The line whose parent is updated.
-        line_id: LineId,
-
-        /// The new parent of the line.
-        parent: LineId,
-    },
-
-    /// Update the child of a line.
-    ///
-    /// For more information, look at
-    /// [the OVG documentation](https://github.com/solipr/solipr/blob/main/docs/ovg.md).
-    LineChild {
-        /// The file in which the line child is updated.
-        file_id: FileId,
-
-        /// The line whose child is updated.
-        line_id: LineId,
-
-        /// The new child of the line.
-        child: LineId,
-    },
-}
-
-impl ChangeContent {
-    /// Returns the SVG modified by this [`ChangeContent`].
-    ///
-    /// For more information, look at
-    /// [the SVG documentation](https://github.com/solipr/solipr/blob/main/docs/svg.md).
-    #[must_use]
-    pub const fn single_id(&self) -> SingleId {
-        match *self {
-            Self::LineExistence {
-                file_id, line_id, ..
-            } => SingleId::LineExistence(file_id, line_id),
-            Self::LineContent {
-                file_id, line_id, ..
-            } => SingleId::LineContent(file_id, line_id),
-            Self::LineParent {
-                file_id, line_id, ..
-            } => SingleId::LineParent(file_id, line_id),
-            Self::LineChild {
-                file_id, line_id, ..
-            } => SingleId::LineChild(file_id, line_id),
-        }
-    }
-}
->>>>>>> 1272a59c
+}
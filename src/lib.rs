--- conflicted
+++ resolved
@@ -2,9 +2,6 @@
 
 #![feature(stmt_expr_attributes)]
 
-<<<<<<< HEAD
 pub mod change;
-=======
 pub mod registry;
->>>>>>> 8a46748b
 pub mod stack;
//! Defines a [`RepositoryManager`] and [Repository] traits.
//!
//! These traits are used to open repositories, apply changes to them and
//! retrieve information from them.

<<<<<<< HEAD
use core::mem::discriminant;
use std::cmp::Ordering;
use std::collections::{BTreeSet, HashMap, HashSet};
use std::error::Error;
use std::fmt::{self, Display};
use std::hash::{Hash, Hasher};
use std::io::{self, BufRead, BufReader, Read, Write};

use borsh::{BorshDeserialize, BorshSerialize};
use similar::{Algorithm, DiffOp};
=======
use std::collections::hash_map::Entry;
use std::collections::{BTreeSet, HashMap, HashSet};
use std::error::Error;
use std::fmt::{self, Display};
use std::io::{self, BufRead, BufReader, Read, Write};

use borsh::{BorshDeserialize, BorshSerialize};
>>>>>>> cbc2d257
use thiserror::Error;
use uuid::Uuid;

use crate::change::{Change, ChangeContent, ChangeHash, FileId, LineId, SingleId};
use crate::registry::{ContentHash, Registry};
use crate::stack::StackVec;

pub mod persistent;

/// The identifier of a repository.
#[derive(
    Debug, Clone, Copy, PartialEq, Eq, PartialOrd, Ord, Hash, BorshDeserialize, BorshSerialize,
)]
pub struct RepositoryId(Uuid);

impl RepositoryId {
    /// Creates a new [`RepositoryId`] that is guaranteed to be unique.
    #[must_use]
    pub fn create_new() -> Self {
        Self(Uuid::now_v7())
    }
}

impl Display for RepositoryId {
    #[expect(clippy::min_ident_chars, reason = "The trait is made that way")]
    fn fmt(&self, f: &mut fmt::Formatter<'_>) -> fmt::Result {
        write!(f, "repo:{}", self.0)
    }
}

/// A [Repository] manager, used to open repositories.
pub trait RepositoryManager {
    /// The error that can be returned when opening a repository.
    type Error: Error;

    /// The type of [Repository] returned when opening a repository.
    type Repository<'manager>: Repository<'manager>
    where
        Self: 'manager;

    /// Opens a repository with a read-only access.
    ///
    /// If the repository does not exist, an empty repository will be returned.
    ///
    /// # Errors
    ///
    /// An error will be returned if the repository could not be opened.
    fn open_read(&self, repository_id: RepositoryId) -> Result<Self::Repository<'_>, Self::Error>;

    /// Opens a repository with a read-write access.
    ///
    /// If the repository does not exist, it will be created.
    ///
    /// # Errors
    ///
    /// An error will be returned if the repository could not be opened.
    fn open_write(&self, repository_id: RepositoryId) -> Result<Self::Repository<'_>, Self::Error>;
}

/// A repository.
pub trait Repository<'manager> {
    /// The error that can be returned when doing a repository operation.
    type Error: Error;

    /// Returns an [Iterator] over the [Change]s applied to the repository.
    ///
    /// # Errors
    ///
    /// An error will be returned if there was an error while doing the
    /// operation.
    fn changes(&self) -> impl Iterator<Item = Result<(ChangeHash, Change), Self::Error>>;

    /// Returns a [Change] with the given [`ChangeHash`].
    ///
    /// If the change does not exist, `None` will be returned.
    ///
    /// # Errors
    ///
    /// An error will be returned if there was an error while doing the
    /// operation.
    fn change(&self, change_hash: ChangeHash) -> Result<Option<Change>, Self::Error>;

    /// Returns the heads of the given [`SingleId`].
    ///
    /// # Errors
    ///
    /// An error will be returned if there was an error while doing the
    /// operation.
    ///
    /// # Note
    ///
    /// The default implementation is very inefficient and should be overridden
    /// if possible.
    fn heads(&self, single_id: SingleId) -> Result<HashSet<ChangeHash>, Self::Error> {
        let single_changes = self
            .changes()
            .filter(|change| {
                change
                    .as_ref()
                    .map(|&(_, change)| change.single_id() == single_id)
                    .unwrap_or(true)
            })
            .collect::<Result<HashSet<_>, _>>()?;
        let mut heads = HashSet::new();
        'outer: for &(change_hash, _) in &single_changes {
            for &(_, other) in &single_changes {
                if other.replace.contains(&change_hash) {
                    continue 'outer;
                }
            }
            heads.insert(change_hash);
        }
        Ok(heads)
    }

    /// Returns the the existing [`LineId`]s in a file of the [Repository].
    ///
    /// If the existence of a line was not defined, it is considered to not
    /// exist.
    ///
    /// If the existence of a line is in a conflict state, this function will
    /// return it.
    ///
    /// # Errors
    ///
    /// An error will be returned if there was an error while doing the
    /// operation.
    ///
    /// # Note
    ///
    /// The default implementation is very inefficient and should be overridden
    /// if possible.
    fn existing_lines(&self, file_id: FileId) -> Result<HashSet<LineId>, Self::Error> {
        // Get all the lines in the file that have an existence change
        let file_lines = self
            .changes()
            .filter_map(|change| {
                change
                    .map(|(_, change)| match change.content {
                        ChangeContent::LineExistence {
                            file_id: change_file_id,
                            line_id,
                            existence,
                            ..
                        } if change_file_id == file_id && existence => Some(line_id),
                        ChangeContent::LineExistence { .. }
                        | ChangeContent::LineContent { .. }
                        | ChangeContent::LineParent { .. }
                        | ChangeContent::LineChild { .. } => None,
                    })
                    .transpose()
            })
            .collect::<Result<HashSet<_>, _>>()?;

        // Filter out the ones that don't exist
        let mut result = HashSet::new();
        for line_id in file_lines {
            if let Some(true) | None = self.line_existence(file_id, line_id)? {
                result.insert(line_id);
            }
        }

        // Return the result
        Ok(result)
    }

    /// Returns the existence of the given [`LineId`].
    ///
    /// If there is an existence conflict, `None` will be returned. If there
    /// is no conflict, `Some(true)` or `Some(false)` will be returned if the
    /// line exists or not respectively.
    ///
    /// # Errors
    ///
    /// An error will be returned if there was an error while doing the
    /// operation.
    fn line_existence(
        &self,
        file_id: FileId,
        line_id: LineId,
    ) -> Result<Option<bool>, Self::Error> {
        let heads = self.heads(SingleId::LineExistence(file_id, line_id))?;
        let mut current_value = None;
        for head in heads {
            if let Some(Change {
                content: ChangeContent::LineExistence { existence, .. },
                ..
            }) = self.change(head)?
            {
                if current_value.is_none() {
                    current_value = Some(existence);
                } else if current_value != Some(existence) {
                    return Ok(None);
                }
            }
        }
        Ok(Some(current_value.unwrap_or(false)))
    }

    /// Returns the content of the given [`LineId`].
    ///
    /// If there is a conflict, multiple values will be returned. If no content
    /// has been set, an empty set will be returned.
    ///
    /// # Errors
    ///
    /// An error will be returned if there was an error while doing the
    /// operation.
    fn line_content(
        &self,
        file_id: FileId,
        line_id: LineId,
    ) -> Result<HashSet<ContentHash>, Self::Error> {
        let heads = self.heads(SingleId::LineContent(file_id, line_id))?;
        let mut result = HashSet::with_capacity(heads.len());
        for head in heads {
            if let Some(Change {
                content: ChangeContent::LineContent { content, .. },
                ..
            }) = self.change(head)?
            {
                result.insert(content);
            }
        }
        Ok(result)
    }

    /// Returns the parent of the given [`LineId`].
    ///
    /// If there is a conflict, multiple values will be returned. If no parent
    /// has been set, [`LineId::FIRST`] will be returned.
    ///
    /// # Errors
    ///
    /// An error will be returned if there was an error while doing the
    /// operation.
    fn line_parent(
        &self,
        file_id: FileId,
        line_id: LineId,
    ) -> Result<HashSet<LineId>, Self::Error> {
        if line_id == LineId::FIRST {
            return Ok(HashSet::new());
        }
        let heads = self.heads(SingleId::LineParent(file_id, line_id))?;
        let mut result = HashSet::with_capacity(heads.len());
        for head in heads {
            if let Some(Change {
                content: ChangeContent::LineParent { parent, .. },
                ..
            }) = self.change(head)?
            {
                result.insert(parent);
            }
        }
        if result.is_empty() {
            result.insert(LineId::FIRST);
        }
        Ok(result)
    }

    /// Returns the child of the given [`LineId`].
    ///
    /// If there is a conflict, multiple values will be returned. If no child
    /// has been set, [`LineId::LAST`] will be returned.
    ///
    /// # Errors
    ///
    /// An error will be returned if there was an error while doing the
    /// operation.
    fn line_child(&self, file_id: FileId, line_id: LineId) -> Result<HashSet<LineId>, Self::Error> {
        if line_id == LineId::LAST {
            return Ok(HashSet::new());
        }
        let heads = self.heads(SingleId::LineChild(file_id, line_id))?;
        let mut result = HashSet::with_capacity(heads.len());
        for head in heads {
            if let Some(Change {
                content: ChangeContent::LineChild { child, .. },
                ..
            }) = self.change(head)?
            {
                result.insert(child);
            }
        }
        if result.is_empty() {
            result.insert(LineId::LAST);
        }
        Ok(result)
    }

    /// Returns a [`FileGraph`] corresponding to the content of a file in the
    /// repository.
    ///
    /// This graph represent a particular state of an OVG but the missing links
    /// are also stored. For example if in the repository, a line `A` has a
    /// child `B` but `B` don't have `A` as a parent, this link will be added to
    /// this graph.
    ///
    /// The missing links are useful because they make deletion conflicts
    /// visible.
    ///
    /// # Errors
    ///
    /// An error will be returned if there was an error while doing the
    /// operation.
    fn file_graph(&self, file_id: FileId) -> Result<FileGraph, Self::Error> {
        let mut current = BTreeSet::from_iter(self.existing_lines(file_id)?);
        current.extend([LineId::FIRST, LineId::LAST]);
        let mut graph: HashMap<LineId, FileLine> = HashMap::with_capacity(current.len());

        // Find all the lines in the graph
        while let Some(line_id) = current.pop_first() {
            let parents = self.line_parent(file_id, line_id)?;
            let children = self.line_child(file_id, line_id)?;
            let contents = self.line_content(file_id, line_id)?;

            // Search for the parents and children in the graph
            for parent in &parents {
                // Update the links in the graph
                let parent_line = graph.entry(*parent).or_insert_with(|| FileLine {
                    parent: HashSet::new(),
                    child: HashSet::new(),
                    content: HashSet::new(),
                });
                parent_line.child.insert(line_id);

                // If the line is unknown, add it to the lines to be processed
                if !graph.contains_key(parent) && !current.contains(parent) {
                    current.insert(*parent);
                }
            }
            for child in &children {
                // Update the links in the graph
                let child_line = graph.entry(*child).or_insert_with(|| FileLine {
                    parent: HashSet::new(),
                    child: HashSet::new(),
                    content: HashSet::new(),
                });
                child_line.parent.insert(line_id);

                // If the line is unknown, add it to the lines to be processed
                if !graph.contains_key(child) && !current.contains(child) {
                    current.insert(*child);
                }
            }

            // Insert the line in the graph
            match graph.entry(line_id) {
                Entry::Occupied(entry) => {
                    let line = entry.into_mut();
                    line.parent.extend(self.line_parent(file_id, line_id)?);
                    line.child.extend(self.line_child(file_id, line_id)?);
                    line.content.extend(self.line_content(file_id, line_id)?);
                    line
                }
                Entry::Vacant(entry) => entry.insert(FileLine {
                    parent: parents,
                    child: children,
                    content: contents,
                }),
            };
        }

        // Return the graph
        Ok(FileGraph(graph))
    }

    /// Returns the changes needed to replace the current value of an SVG.
    ///
    /// # Errors
    ///
    /// An error will be returned if there was an error while doing the
    /// operation.
    fn svg_diff(&self, new_content: ChangeContent) -> Result<HashSet<Change>, Self::Error> {
        let mut result = HashSet::new();
        let mut heads = Vec::from_iter(self.heads(new_content.single_id())?);
        while !heads.is_empty() {
            let mut replaced_heads = StackVec::new();
            while !heads.is_empty() && !replaced_heads.is_full() {
                #[expect(clippy::unwrap_used, reason = "heads is not empty")]
                replaced_heads.push(heads.pop().unwrap());
            }
            let change = Change {
                replace: replaced_heads,
                content: new_content,
            };
            result.insert(change);
            if !heads.is_empty() {
                heads.insert(0, change.calculate_hash());
            }
        }
        Ok(result)
    }

    /// Returns a list of [Change] that transform a file of the [Repository]
    /// into the given [`FileGraph`].
    ///
    /// # Errors
    ///
    /// An error will be returned if there was an error while doing the
    /// operation.
    fn file_graph_diff(
        &self,
        file_id: FileId,
        graph: &FileGraph,
    ) -> Result<HashSet<Change>, Self::Error> {
        let current_graph = self.file_graph(file_id)?;
        let mut result = HashSet::new();

        // Delete all the lines that are in the repository but not in the graph
        for line_id in current_graph.0.keys().copied() {
            if !graph.0.contains_key(&line_id) {
                result.extend(self.svg_diff(ChangeContent::LineExistence {
                    file_id,
                    line_id,
                    existence: false,
                })?);
            }
        }

        // Add all the lines that are in the graph but not in the repository
        for line_id in graph.0.keys().copied() {
            if !current_graph.0.contains_key(&line_id) {
                result.extend(self.svg_diff(ChangeContent::LineExistence {
                    file_id,
                    line_id,
                    existence: true,
                })?);
            }
        }

        // Update the links and content for each line of the graph
        for (&line_id, line) in &graph.0 {
            // Update the parent
            let current_parent = current_graph.0.get(&line_id).map(|line| &line.parent);
            if current_parent != Some(&line.parent) {
                for parent in line.parent.iter().copied() {
                    result.extend(self.svg_diff(ChangeContent::LineParent {
                        file_id,
                        line_id,
                        parent,
                    })?);
                }
            }

            // Update the child
            let current_child = current_graph.0.get(&line_id).map(|line| &line.child);
            if current_child != Some(&line.child) {
                for child in line.child.iter().copied() {
                    result.extend(self.svg_diff(ChangeContent::LineChild {
                        file_id,
                        line_id,
                        child,
                    })?);
                }
            }

            // Update the content
            let current_content = current_graph.0.get(&line_id).map(|line| &line.content);
            if current_content != Some(&line.content) {
                for content in line.content.iter().copied() {
                    result.extend(self.svg_diff(ChangeContent::LineContent {
                        file_id,
                        line_id,
                        content,
                    })?);
                }
            }
        }

        // Returns the changes
        Ok(result)
    }

    /// Applies the given [`Change`] to the repository and returns the hash of
    /// the applied change.
    ///
    /// If the [Change] is already applied, `Ok(())` will be returned and
    /// nothing will be done.
    ///
    /// # Errors
    ///
    /// An error will be returned if there was an error while doing the
    /// operation.
    fn apply(&mut self, change: Change) -> Result<ChangeHash, Self::Error>;

    /// Unapplies the change with the given [`ChangeHash`].
    ///
    /// If the change is not applied, `Ok(())` will be returned and nothing
    /// will be done.
    ///
    /// # Errors
    ///
    /// An error will be returned if there was an error while doing the
    /// operation.
    fn unapply(&mut self, change_hash: ChangeHash) -> Result<(), Self::Error>;

    /// Commit the changes made to the repository.
    ///
    /// # Errors
    ///
    /// An error will be returned if there was an error while doing the
    /// operation.
    fn commit(self) -> Result<(), Self::Error>;
}

/// A graph that contains the state of a file in the repository.
///
/// This graph represent a particular state of an OVG but the missing links are
/// also stored. For example if in the repository, a line `A` has a child `B`
/// but `B` don't have `A` as a parent, this link will be added to this graph.
pub struct FileGraph(HashMap<LineId, FileLine>);

/// A line in a [`FileGraph`].
struct FileLine {
    /// The parent of the line.
    parent: HashSet<LineId>,

    /// The child of the line.
    child: HashSet<LineId>,

    /// The content of the line.
    content: HashSet<ContentHash>,
}

/// A graph that contains the state of a file in the repository.
///
/// This graph does not contain any cycles. This graph is made from a
/// [`FileGraph`] using the Tarjan's algorithm.
struct AcyclicFileGraph<'graph>(HashMap<LineId, Vec<&'graph FileLine>>);

impl<'graph> AcyclicFileGraph<'graph> {
    /// An implementation of Tarjan's algorithm.
    ///
    /// For more information,
    /// see <https://en.wikipedia.org/wiki/Tarjan%27s_strongly_connected_components_algorithm>
    fn tarjan_search(
        &mut self,
        current: LineId,
        graph: &'graph FileGraph,
        last_identifier: &mut usize,
        identifiers: &mut HashMap<LineId, Option<usize>>,
        stack: &mut Vec<LineId>,
        lowlink_values: &mut HashMap<LineId, usize>,
    ) {
        // Add the current line to the stack
        stack.push(current);

        // Set the identifier and the low link value
        identifiers.insert(current, Some(*last_identifier));
        lowlink_values.insert(current, *last_identifier);

        *last_identifier = {
            #[expect(
                clippy::expect_used,
                reason = "the computer can't have any memory to store all the lines"
            )]
            last_identifier.checked_add(1).expect("too many lines")
        };

        // Iterate over all neighbors of the current line
        #[expect(
            clippy::indexing_slicing,
            reason = "current line is always in the graph"
        )]
        for &next in &graph.0[&current].child {
            // If the neighbor is not visited, visit it
            if !identifiers.contains_key(&next) {
                self.tarjan_search(
                    next,
                    graph,
                    last_identifier,
                    identifiers,
                    stack,
                    lowlink_values,
                );
            }

            // If the neighbor is on the stack, update the low link value
            if stack.contains(&next) {
                lowlink_values.insert(current, lowlink_values[&current].min(lowlink_values[&next]));
            }
        }

        // If the current line is the root of a SCC
        if identifiers[&current] == Some(lowlink_values[&current]) {
            let mut result = HashMap::new();
            while let Some(line) = stack.pop() {
                #[expect(
                    clippy::indexing_slicing,
                    reason = "all values in the stack come from the graph"
                )]
                result.insert(line, &graph.0[&line]);
                if line == current {
                    break;
                }
            }
            if result.contains_key(&LineId::FIRST) {
                self.0.insert(LineId::FIRST, result.into_values().collect());
            } else if result.contains_key(&LineId::LAST) {
                self.0.insert(LineId::LAST, result.into_values().collect());
            } else {
                self.0.insert(current, result.into_values().collect());
            }
        }
    }
}

impl<'graph> From<&'graph FileGraph> for AcyclicFileGraph<'graph> {
    fn from(value: &'graph FileGraph) -> Self {
        let mut last_identifier = 0;
        let mut identifiers = HashMap::new();
        let mut stack = Vec::new();
        let mut lowlink_values = HashMap::new();

        // Build the graph
        let mut graph = AcyclicFileGraph(HashMap::new());
        graph.tarjan_search(
            LineId::FIRST,
            value,
            &mut last_identifier,
            &mut identifiers,
            &mut stack,
            &mut lowlink_values,
        );
        graph
    }
}

/// An error that can happen while rendering a [`LinearFile`] into a [Write].
#[derive(Debug, Error)]
pub enum LinearFileRenderError<Reg: Registry> {
    /// An error that can happen while reading from the registry.
    #[error("registry error: {0}")]
    Registry(Reg::Error),

    /// The given registry does not contain the given content.
    #[error("content not found in the registry: {0}")]
    NotFound(ContentHash),

    /// An io error.
    #[error("io error: {0}")]
    Io(#[from] io::Error),
}

/// An error that can happen while parsing a [Read] into a [`LinearFile`].
#[derive(Debug, Error)]
pub enum LinearFileParseError<Reg: Registry> {
    /// An error that can happen while writing to the registry.
    #[error("registry error: {0}")]
    Registry(Reg::Error),

    /// An io error.
    #[error("io error: {0}")]
    Io(#[from] io::Error),
}

/// A representation of a file in the repository in a linear way.
pub struct LinearFile(Vec<LinearFileLine>);

impl LinearFile {
    /// Render a [`LinearFile`] into a [Write].
    ///
    /// # Errors
    ///
    /// There can be an error if a content is not found in the registry or if
    /// there is an io error while writing to the writer or reading from the
    /// registry.
    pub fn render<Reg: Registry>(
        &self,
        regitry: impl AsRef<Reg>,
        mut writer: impl Write,
    ) -> Result<(), LinearFileRenderError<Reg>> {
        for (index, line) in self.0.iter().enumerate() {
            if index > 0 {
                writer.write_all(b"\n")?;
            }
            match *line {
                LinearFileLine::Line(_, content) => {
                    let mut content = regitry
                        .as_ref()
                        .read(content)
                        .map_err(LinearFileRenderError::Registry)?
                        .ok_or(LinearFileRenderError::NotFound(content))?;
                    io::copy(&mut content, &mut writer)?;
                }
                LinearFileLine::Conflict(id, ref possible_paths) => {
                    writeln!(writer, "<<<<<<< CONFLICT {id}")?;
                    for (index, lines) in possible_paths.iter().enumerate() {
                        if index > 0 {
                            writeln!(writer, "=======")?;
                        }
                        for &(_, content) in lines {
                            let mut content = regitry
                                .as_ref()
                                .read(content)
                                .map_err(LinearFileRenderError::Registry)?
                                .ok_or(LinearFileRenderError::NotFound(content))?;
                            io::copy(&mut content, &mut writer)?;
                            writeln!(writer)?;
                        }
                    }
                    write!(writer, ">>>>>>> CONFLICT")?;
                }
                LinearFileLine::Cycle(id, ref lines) => {
                    writeln!(writer, "<<<<<<< CYCLE {id}")?;
                    for &(_, content) in lines {
                        let mut content = regitry
                            .as_ref()
                            .read(content)
                            .map_err(LinearFileRenderError::Registry)?
                            .ok_or(LinearFileRenderError::NotFound(content))?;
                        io::copy(&mut content, &mut writer)?;
                        writeln!(writer)?;
                    }
                    write!(writer, ">>>>>>> CYCLE")?;
                }
            }
        }
        Ok(())
    }

    /// Parse a [Read] into a [`LinearFile`] and store new content in the
    /// registry.
    ///
    /// # Errors
    ///
    /// There can be an error if there is an io error while writing to the
    /// registry or if there is an io error while reading from the reader.
    pub fn parse<Reg: Registry>(
        regitry: impl AsRef<Reg>,
        reader: impl Read,
    ) -> Result<Self, LinearFileParseError<Reg>> {
        let mut result = Vec::new();

        // Parse all lines
        let mut reader = BufReader::new(reader);
        let mut line = vec![1];
        let mut conflict = None;
        let mut cycle = None;
        while !line.is_empty() {
            // Read the next line
            line.clear();
            reader.read_until(b'\n', &mut line)?;
            let content = line.strip_suffix(b"\n").unwrap_or(&line);

            // Check if we have a conflict
            if let Some(id) = content.strip_prefix(b"<<<<<<< CONFLICT ") {
                if conflict.is_none() && cycle.is_none() {
                    if let Ok(id) = Uuid::try_parse_ascii(id) {
                        conflict = Some((id, vec![Vec::new()]));
                    }
                    continue;
                }
            }

            // Check if we change path in a conflict
            if content == b"=======" {
                if let Some((_, ref mut paths)) = conflict {
                    paths.push(Vec::new());
                    continue;
                }
            }

            // Check if we end a conflict
            if content == b">>>>>>> CONFLICT" {
                if let Some((id, paths)) = conflict.take() {
                    result.push(LinearFileLine::Conflict(id, paths));
                    continue;
                }
            }

            // Check if we have a cycle
            if let Some(id) = content.strip_prefix(b"<<<<<<< CYCLE ") {
                if conflict.is_none() && cycle.is_none() {
                    if let Ok(id) = Uuid::try_parse_ascii(id) {
                        cycle = Some((id, Vec::new()));
                    }
                    continue;
                }
            }

            // Check if we end a cycle
            if content == b">>>>>>> CYCLE" {
                if let Some((id, lines)) = cycle.take() {
                    result.push(LinearFileLine::Cycle(id, lines));
                    continue;
                }
            }

            // If we don't have a conflict or a cycle, we have a line
            let content = regitry
                .as_ref()
                .write(content)
                .map_err(LinearFileParseError::Registry)?;
            if let Some((_, ref mut paths)) = conflict {
                // SAFETY: `paths` is never empty
                unsafe {
                    paths
                        .last_mut()
                        .unwrap_unchecked()
                        .push((LineId::UNKNOWN, content));
                }
            } else if let Some((_, ref mut lines)) = cycle {
                lines.push((LineId::UNKNOWN, content));
            } else {
                result.push(LinearFileLine::Line(LineId::UNKNOWN, content));
            }
        }

        // If a conflict is still open, we add it as normal lines
        if let Some((id, paths)) = conflict {
            // Add the conflict start
            let content = regitry
                .as_ref()
                .write(format!("<<<<<<< CONFLICT {id}").as_bytes())
                .map_err(LinearFileParseError::Registry)?;
            result.push(LinearFileLine::Line(LineId::UNKNOWN, content));

            // Add the paths
            for (index, path) in paths.into_iter().enumerate() {
                // Add the path separator
                if index > 0 {
                    let content = regitry
                        .as_ref()
                        .write(format!("======={path:?}").as_bytes())
                        .map_err(LinearFileParseError::Registry)?;
                    result.push(LinearFileLine::Line(LineId::UNKNOWN, content));
                }

                // Add all the lines
                for (id, content) in path {
                    result.push(LinearFileLine::Line(id, content));
                }
            }
<<<<<<< HEAD

            // Add the conflict end
            let content = regitry
                .as_ref()
                .write(&b">>>>>>> CONFLICT"[..])
                .map_err(LinearFileParseError::Registry)?;
            result.push(LinearFileLine::Line(LineId::UNKNOWN, content));
=======
>>>>>>> cbc2d257
        }

        // If a cycle is still open, we add it as normal lines
        if let Some((id, lines)) = cycle {
            // Add the cycle start
            let content = regitry
                .as_ref()
                .write(format!("<<<<<<< CYCLE {id}").as_bytes())
                .map_err(LinearFileParseError::Registry)?;
            result.push(LinearFileLine::Line(LineId::UNKNOWN, content));

            // Add all the lines
            for (id, content) in lines {
                result.push(LinearFileLine::Line(id, content));
            }
<<<<<<< HEAD

            // Add the cycle end
            let content = regitry
                .as_ref()
                .write(&b">>>>>>> CYCLE"[..])
                .map_err(LinearFileParseError::Registry)?;
            result.push(LinearFileLine::Line(LineId::UNKNOWN, content));
=======
>>>>>>> cbc2d257
        }

        // Return the parsed file
        Ok(Self(result))
    }
<<<<<<< HEAD

    /// Populate the ids of all lines in the file using the given
    /// [`LinearFile`] using the Patience diff algorithm.
    pub fn populate_ids(&mut self, before: &Self) {
        let ops = similar::capture_diff_slices(Algorithm::Patience, &before.0, &self.0);
        for op in ops {
            if let DiffOp::Equal {
                old_index,
                new_index,
                len,
            } = op
            {
                for offset in 0..len {
                    if let (
                        Some(LinearFileLine::Line(old_id, _)),
                        Some(LinearFileLine::Line(id, _)),
                    ) = (
                        before.0.get(old_index.saturating_add(offset)),
                        self.0.get_mut(new_index.saturating_add(offset)),
                    ) {
                        *id = *old_id;
                    }
                }
            }
        }
    }
}

/// A line in a [`LinearFile`].
#[derive(Debug, Clone, Eq, PartialOrd, Ord)]
=======
}

/// A line in a [`LinearFile`].
>>>>>>> cbc2d257
pub enum LinearFileLine {
    /// A normal line.
    Line(LineId, ContentHash),

    /// A conflict that contains all possible paths in the graph.
    ///
    /// Every conflict has a unique ID that is used to identify it. This ID
    /// should not be modified by the user in any way. The content of the
    /// conflict should not be modified too, the only way to change it is by
    /// removing it.
    Conflict(Uuid, Vec<Vec<(LineId, ContentHash)>>),

    /// A cycle that contains all lines in the cycle.
    ///
    /// Every cycle has a unique ID that is used to identify it. This ID
    /// should not be modified by the user in any way. The content of the
    /// cycle should not be modified too, the only way to change it is by
    /// removing it.
    Cycle(Uuid, Vec<(LineId, ContentHash)>),
<<<<<<< HEAD
}

impl PartialEq for LinearFileLine {
    fn eq(&self, other: &Self) -> bool {
        match (self, other) {
            (Self::Line(_, first), Self::Line(_, other)) => first == other,
            (Self::Conflict(first, _), Self::Conflict(other, _))
            | (Self::Cycle(first, _), Self::Cycle(other, _)) => first == other,
            _ => false,
        }
    }
}

impl Hash for LinearFileLine {
    fn hash<H: Hasher>(&self, state: &mut H) {
        discriminant(self).hash(state);
        match self {
            Self::Line(_, content) => content.hash(state),
            Self::Conflict(id, _) | Self::Cycle(id, _) => id.hash(state),
        }
    }
=======
>>>>>>> cbc2d257
}<|MERGE_RESOLUTION|>--- conflicted
+++ resolved
@@ -3,9 +3,8 @@
 //! These traits are used to open repositories, apply changes to them and
 //! retrieve information from them.
 
-<<<<<<< HEAD
 use core::mem::discriminant;
-use std::cmp::Ordering;
+use std::collections::hash_map::Entry;
 use std::collections::{BTreeSet, HashMap, HashSet};
 use std::error::Error;
 use std::fmt::{self, Display};
@@ -14,15 +13,6 @@
 
 use borsh::{BorshDeserialize, BorshSerialize};
 use similar::{Algorithm, DiffOp};
-=======
-use std::collections::hash_map::Entry;
-use std::collections::{BTreeSet, HashMap, HashSet};
-use std::error::Error;
-use std::fmt::{self, Display};
-use std::io::{self, BufRead, BufReader, Read, Write};
-
-use borsh::{BorshDeserialize, BorshSerialize};
->>>>>>> cbc2d257
 use thiserror::Error;
 use uuid::Uuid;
 
@@ -859,16 +849,6 @@
                     result.push(LinearFileLine::Line(id, content));
                 }
             }
-<<<<<<< HEAD
-
-            // Add the conflict end
-            let content = regitry
-                .as_ref()
-                .write(&b">>>>>>> CONFLICT"[..])
-                .map_err(LinearFileParseError::Registry)?;
-            result.push(LinearFileLine::Line(LineId::UNKNOWN, content));
-=======
->>>>>>> cbc2d257
         }
 
         // If a cycle is still open, we add it as normal lines
@@ -884,22 +864,11 @@
             for (id, content) in lines {
                 result.push(LinearFileLine::Line(id, content));
             }
-<<<<<<< HEAD
-
-            // Add the cycle end
-            let content = regitry
-                .as_ref()
-                .write(&b">>>>>>> CYCLE"[..])
-                .map_err(LinearFileParseError::Registry)?;
-            result.push(LinearFileLine::Line(LineId::UNKNOWN, content));
-=======
->>>>>>> cbc2d257
         }
 
         // Return the parsed file
         Ok(Self(result))
     }
-<<<<<<< HEAD
 
     /// Populate the ids of all lines in the file using the given
     /// [`LinearFile`] using the Patience diff algorithm.
@@ -930,11 +899,6 @@
 
 /// A line in a [`LinearFile`].
 #[derive(Debug, Clone, Eq, PartialOrd, Ord)]
-=======
-}
-
-/// A line in a [`LinearFile`].
->>>>>>> cbc2d257
 pub enum LinearFileLine {
     /// A normal line.
     Line(LineId, ContentHash),
@@ -954,7 +918,6 @@
     /// cycle should not be modified too, the only way to change it is by
     /// removing it.
     Cycle(Uuid, Vec<(LineId, ContentHash)>),
-<<<<<<< HEAD
 }
 
 impl PartialEq for LinearFileLine {
@@ -976,6 +939,4 @@
             Self::Conflict(id, _) | Self::Cycle(id, _) => id.hash(state),
         }
     }
-=======
->>>>>>> cbc2d257
 }